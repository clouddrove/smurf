module github.com/clouddrove/smurf

go 1.23.2

require (
	github.com/Azure/azure-sdk-for-go/sdk/azidentity v1.8.0
	github.com/Azure/azure-sdk-for-go/sdk/resourcemanager/containerregistry/armcontainerregistry v1.2.0
	github.com/aws/aws-sdk-go v1.55.5
	github.com/docker/docker v27.3.1+incompatible
	github.com/fatih/color v1.18.0
	github.com/hashicorp/terraform-exec v0.21.0
	github.com/pterm/pterm v0.12.79
	github.com/spf13/cobra v1.8.1
	golang.org/x/oauth2 v0.24.0
	helm.sh/helm/v3 v3.16.2
<<<<<<< HEAD
	k8s.io/api v0.31.1
	k8s.io/apimachinery v0.31.1
	k8s.io/client-go v0.31.1
=======
	k8s.io/api v0.31.2
	k8s.io/apimachinery v0.31.2
	k8s.io/client-go v0.31.2
>>>>>>> c848336b
)

require (
	atomicgo.dev/cursor v0.2.0 // indirect
	atomicgo.dev/keyboard v0.2.9 // indirect
	atomicgo.dev/schedule v0.1.0 // indirect
	cloud.google.com/go/compute/metadata v0.5.2 // indirect
	dario.cat/mergo v1.0.1 // indirect
	github.com/AdaLogics/go-fuzz-headers v0.0.0-20230811130428-ced1acdcaa24 // indirect
	github.com/Azure/azure-sdk-for-go/sdk/azcore v1.14.0 // indirect
	github.com/Azure/azure-sdk-for-go/sdk/internal v1.10.0 // indirect
	github.com/Azure/go-ansiterm v0.0.0-20230124172434-306776ec8161 // indirect
	github.com/AzureAD/microsoft-authentication-library-for-go v1.2.2 // indirect
	github.com/BurntSushi/toml v1.4.0 // indirect
	github.com/MakeNowJust/heredoc v1.0.0 // indirect
	github.com/Masterminds/goutils v1.1.1 // indirect
	github.com/Masterminds/semver/v3 v3.3.0 // indirect
	github.com/Masterminds/sprig/v3 v3.3.0 // indirect
	github.com/Masterminds/squirrel v1.5.4 // indirect
	github.com/Microsoft/go-winio v0.6.2 // indirect
	github.com/Microsoft/hcsshim v0.12.5 // indirect
	github.com/apparentlymart/go-textseg/v15 v15.0.0 // indirect
	github.com/asaskevich/govalidator v0.0.0-20230301143203-a9d515a09cc2 // indirect
	github.com/beorn7/perks v1.0.1 // indirect
	github.com/blang/semver/v4 v4.0.0 // indirect
	github.com/cespare/xxhash/v2 v2.3.0 // indirect
	github.com/chai2010/gettext-go v1.0.2 // indirect
	github.com/cloudflare/circl v1.3.8 // indirect
	github.com/containerd/console v1.0.4 // indirect
	github.com/containerd/containerd v1.7.23 // indirect
	github.com/containerd/continuity v0.4.4 // indirect
	github.com/containerd/errdefs v0.3.0 // indirect
	github.com/containerd/log v0.1.0 // indirect
	github.com/containerd/platforms v0.2.1 // indirect
	github.com/creack/pty v1.1.21 // indirect
	github.com/cyphar/filepath-securejoin v0.3.4 // indirect
	github.com/davecgh/go-spew v1.1.2-0.20180830191138-d8f796af33cc // indirect
	github.com/distribution/reference v0.6.0 // indirect
	github.com/docker/cli v27.3.1+incompatible // indirect
	github.com/docker/distribution v2.8.3+incompatible // indirect
	github.com/docker/docker-credential-helpers v0.8.2 // indirect
	github.com/docker/go-connections v0.5.0 // indirect
	github.com/docker/go-metrics v0.0.1 // indirect
	github.com/docker/go-units v0.5.0 // indirect
	github.com/docker/libtrust v0.0.0-20160708172513-aabc10ec26b7 // indirect
	github.com/emicklei/go-restful/v3 v3.11.0 // indirect
	github.com/evanphx/json-patch v5.9.0+incompatible // indirect
	github.com/exponent-io/jsonpath v0.0.0-20151013193312-d6023ce2651d // indirect
	github.com/felixge/httpsnoop v1.0.4 // indirect
	github.com/fxamacker/cbor/v2 v2.7.0 // indirect
	github.com/go-errors/errors v1.4.2 // indirect
	github.com/go-git/go-billy/v5 v5.6.0 // indirect
	github.com/go-gorp/gorp/v3 v3.1.0 // indirect
	github.com/go-logr/logr v1.4.2 // indirect
	github.com/go-logr/stdr v1.2.2 // indirect
	github.com/go-openapi/jsonpointer v0.21.0 // indirect
	github.com/go-openapi/jsonreference v0.21.0 // indirect
	github.com/go-openapi/swag v0.23.0 // indirect
	github.com/gobwas/glob v0.2.3 // indirect
	github.com/gogo/protobuf v1.3.2 // indirect
	github.com/golang-jwt/jwt/v5 v5.2.1 // indirect
	github.com/golang/protobuf v1.5.4 // indirect
	github.com/google/btree v1.1.2 // indirect
	github.com/google/gnostic-models v0.6.9-0.20230804172637-c7be7c783f49 // indirect
	github.com/google/go-cmp v0.6.0 // indirect
	github.com/google/gofuzz v1.2.0 // indirect
	github.com/google/shlex v0.0.0-20191202100458-e7afc7fbc510 // indirect
	github.com/google/uuid v1.6.0 // indirect
	github.com/gookit/color v1.5.4 // indirect
	github.com/gorilla/mux v1.8.1 // indirect
	github.com/gorilla/websocket v1.5.0 // indirect
	github.com/gosuri/uitable v0.0.4 // indirect
	github.com/gregjones/httpcache v0.0.0-20190611155906-901d90724c79 // indirect
	github.com/hashicorp/errwrap v1.1.0 // indirect
	github.com/hashicorp/go-multierror v1.1.1 // indirect
	github.com/hashicorp/go-version v1.7.0 // indirect
	github.com/hashicorp/golang-lru v0.6.0 // indirect
	github.com/hashicorp/hc-install v0.9.0 // indirect
	github.com/hashicorp/terraform-json v0.22.1 // indirect
	github.com/huandu/xstrings v1.5.0 // indirect
	github.com/imdario/mergo v0.3.16 // indirect
	github.com/inconshreveable/mousetrap v1.1.0 // indirect
	github.com/jmespath/go-jmespath v0.4.0 // indirect
	github.com/jmoiron/sqlx v1.4.0 // indirect
	github.com/josharian/intern v1.0.0 // indirect
	github.com/json-iterator/go v1.1.12 // indirect
	github.com/klauspost/compress v1.17.11 // indirect
	github.com/kylelemons/godebug v1.1.0 // indirect
	github.com/lann/builder v0.0.0-20180802200727-47ae307949d0 // indirect
	github.com/lann/ps v0.0.0-20150810152359-62de8c46ede0 // indirect
	github.com/lib/pq v1.10.9 // indirect
	github.com/liggitt/tabwriter v0.0.0-20181228230101-89fcab3d43de // indirect
	github.com/lithammer/fuzzysearch v1.1.8 // indirect
	github.com/mailru/easyjson v0.7.7 // indirect
	github.com/mattn/go-colorable v0.1.13 // indirect
	github.com/mattn/go-isatty v0.0.20 // indirect
	github.com/mattn/go-runewidth v0.0.16 // indirect
	github.com/mitchellh/copystructure v1.2.0 // indirect
	github.com/mitchellh/go-wordwrap v1.0.1 // indirect
	github.com/mitchellh/reflectwalk v1.0.2 // indirect
	github.com/moby/docker-image-spec v1.3.1 // indirect
	github.com/moby/locker v1.0.1 // indirect
	github.com/moby/spdystream v0.4.0 // indirect
	github.com/moby/sys/mountinfo v0.7.2 // indirect
	github.com/moby/term v0.5.0 // indirect
	github.com/modern-go/concurrent v0.0.0-20180306012644-bacd9c7ef1dd // indirect
	github.com/modern-go/reflect2 v1.0.2 // indirect
	github.com/monochromegane/go-gitignore v0.0.0-20200626010858-205db1a8cc00 // indirect
	github.com/morikuni/aec v1.0.0 // indirect
	github.com/munnerz/goautoneg v0.0.0-20191010083416-a7dc8b61c822 // indirect
	github.com/mxk/go-flowrate v0.0.0-20140419014527-cca7078d478f // indirect
	github.com/onsi/gomega v1.34.1 // indirect
	github.com/opencontainers/go-digest v1.0.0 // indirect
	github.com/opencontainers/image-spec v1.1.0 // indirect
	github.com/peterbourgon/diskv v2.0.1+incompatible // indirect
	github.com/pkg/browser v0.0.0-20240102092130-5ac0b6a4141c // indirect
	github.com/pkg/errors v0.9.1 // indirect
	github.com/prometheus/client_golang v1.20.2 // indirect
	github.com/prometheus/client_model v0.6.1 // indirect
	github.com/prometheus/common v0.55.0 // indirect
	github.com/prometheus/procfs v0.15.1 // indirect
	github.com/rivo/uniseg v0.4.7 // indirect
	github.com/rubenv/sql-migrate v1.7.0 // indirect
	github.com/russross/blackfriday/v2 v2.1.0 // indirect
	github.com/shopspring/decimal v1.4.0 // indirect
	github.com/sirupsen/logrus v1.9.3 // indirect
	github.com/spf13/cast v1.7.0 // indirect
	github.com/spf13/pflag v1.0.5 // indirect
	github.com/stretchr/objx v0.5.2 // indirect
	github.com/x448/float16 v0.8.4 // indirect
	github.com/xeipuuv/gojsonpointer v0.0.0-20190905194746-02993c407bfb // indirect
	github.com/xeipuuv/gojsonreference v0.0.0-20180127040603-bd5ef7bd5415 // indirect
	github.com/xeipuuv/gojsonschema v1.2.0 // indirect
	github.com/xlab/treeprint v1.2.0 // indirect
	github.com/xo/terminfo v0.0.0-20220910002029-abceb7e1c41e // indirect
	github.com/zclconf/go-cty v1.15.0 // indirect
	go.opentelemetry.io/contrib/instrumentation/net/http/otelhttp v0.53.0 // indirect
	go.opentelemetry.io/otel v1.28.0 // indirect
	go.opentelemetry.io/otel/exporters/otlp/otlptrace/otlptracehttp v1.21.0 // indirect
	go.opentelemetry.io/otel/metric v1.28.0 // indirect
	go.opentelemetry.io/otel/trace v1.28.0 // indirect
	go.starlark.net v0.0.0-20230525235612-a134d8f9ddca // indirect
	golang.org/x/crypto v0.28.0 // indirect
	golang.org/x/exp v0.0.0-20240909161429-701f63a606c0 // indirect
	golang.org/x/net v0.30.0 // indirect
	golang.org/x/sync v0.8.0 // indirect
	golang.org/x/sys v0.26.0 // indirect
	golang.org/x/term v0.25.0 // indirect
	golang.org/x/text v0.19.0 // indirect
	golang.org/x/time v0.6.0 // indirect
	google.golang.org/genproto/googleapis/api v0.0.0-20240701130421-f6361c86f094 // indirect
	google.golang.org/genproto/googleapis/rpc v0.0.0-20240701130421-f6361c86f094 // indirect
	google.golang.org/grpc v1.66.2 // indirect
	google.golang.org/protobuf v1.35.1 // indirect
	gopkg.in/evanphx/json-patch.v4 v4.12.0 // indirect
	gopkg.in/inf.v0 v0.9.1 // indirect
	gopkg.in/yaml.v2 v2.4.0 // indirect
	gopkg.in/yaml.v3 v3.0.1 // indirect
	k8s.io/apiextensions-apiserver v0.31.1 // indirect
	k8s.io/apiserver v0.31.1 // indirect
	k8s.io/cli-runtime v0.31.2 // indirect
	k8s.io/component-base v0.31.2 // indirect
	k8s.io/klog/v2 v2.130.1 // indirect
	k8s.io/kube-openapi v0.0.0-20240228011516-70dd3763d340 // indirect
	k8s.io/kubectl v0.31.2 // indirect
	k8s.io/utils v0.0.0-20240711033017-18e509b52bc8 // indirect
	oras.land/oras-go v1.2.5 // indirect
	sigs.k8s.io/json v0.0.0-20221116044647-bc3834ca7abd // indirect
	sigs.k8s.io/kustomize/api v0.17.2 // indirect
	sigs.k8s.io/kustomize/kyaml v0.17.1 // indirect
	sigs.k8s.io/structured-merge-diff/v4 v4.4.1 // indirect
	sigs.k8s.io/yaml v1.4.0 // indirect
)<|MERGE_RESOLUTION|>--- conflicted
+++ resolved
@@ -13,15 +13,9 @@
 	github.com/spf13/cobra v1.8.1
 	golang.org/x/oauth2 v0.24.0
 	helm.sh/helm/v3 v3.16.2
-<<<<<<< HEAD
 	k8s.io/api v0.31.1
 	k8s.io/apimachinery v0.31.1
 	k8s.io/client-go v0.31.1
-=======
-	k8s.io/api v0.31.2
-	k8s.io/apimachinery v0.31.2
-	k8s.io/client-go v0.31.2
->>>>>>> c848336b
 )
 
 require (
