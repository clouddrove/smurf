module github.com/clouddrove/smurf

go 1.24.0

require (
	github.com/Azure/azure-sdk-for-go/sdk/azidentity v1.10.1
	github.com/Azure/azure-sdk-for-go/sdk/resourcemanager/containerregistry/armcontainerregistry v1.2.0
	github.com/aws/aws-sdk-go v1.55.7
	github.com/docker/docker v28.3.2+incompatible
	github.com/hashicorp/terraform-exec v0.23.0
	github.com/hashicorp/terraform-json v0.25.0
	github.com/pterm/pterm v0.12.81
	github.com/spf13/cobra v1.9.1
	golang.org/x/oauth2 v0.30.0
	gopkg.in/yaml.v2 v2.4.0
<<<<<<< HEAD
	gopkg.in/yaml.v3 v3.0.1
	helm.sh/helm/v3 v3.18.4
	k8s.io/api v0.33.2
	k8s.io/apimachinery v0.33.2
	k8s.io/client-go v0.33.2
=======
	helm.sh/helm/v3 v3.18.4
	k8s.io/api v0.33.3
	k8s.io/apimachinery v0.33.3
	k8s.io/client-go v0.33.3
>>>>>>> 23f52b3e
)

require (
	atomicgo.dev/cursor v0.2.0 // indirect
	atomicgo.dev/keyboard v0.2.9 // indirect
	atomicgo.dev/schedule v0.1.0 // indirect
	cloud.google.com/go/compute/metadata v0.7.0 // indirect
	dario.cat/mergo v1.0.2 // indirect
	github.com/AdaLogics/go-fuzz-headers v0.0.0-20240806141605-e8a1dd7889d6 // indirect
	github.com/Azure/azure-sdk-for-go/sdk/azcore v1.18.1 // indirect
	github.com/Azure/azure-sdk-for-go/sdk/internal v1.11.1 // indirect
	github.com/Azure/go-ansiterm v0.0.0-20250102033503-faa5f7b0171c // indirect
	github.com/AzureAD/microsoft-authentication-library-for-go v1.4.2 // indirect
	github.com/BurntSushi/toml v1.5.0 // indirect
	github.com/MakeNowJust/heredoc v1.0.0 // indirect
	github.com/Masterminds/goutils v1.1.1 // indirect
	github.com/Masterminds/semver/v3 v3.4.0 // indirect
	github.com/Masterminds/sprig/v3 v3.3.0 // indirect
	github.com/Masterminds/squirrel v1.5.4 // indirect
	github.com/Microsoft/go-winio v0.6.2 // indirect
	github.com/apparentlymart/go-textseg/v15 v15.0.0 // indirect
	github.com/asaskevich/govalidator v0.0.0-20230301143203-a9d515a09cc2 // indirect
	github.com/blang/semver/v4 v4.0.0 // indirect
	github.com/carapace-sh/carapace-shlex v1.0.1 // indirect
	github.com/chai2010/gettext-go v1.0.3 // indirect
	github.com/containerd/console v1.0.5 // indirect
	github.com/containerd/containerd v1.7.27 // indirect
	github.com/containerd/errdefs v1.0.0 // indirect
	github.com/containerd/errdefs/pkg v0.3.0 // indirect
	github.com/containerd/log v0.1.0 // indirect
	github.com/containerd/platforms v0.2.1 // indirect
	github.com/creack/pty v1.1.21 // indirect
	github.com/cyphar/filepath-securejoin v0.4.1 // indirect
	github.com/davecgh/go-spew v1.1.2-0.20180830191138-d8f796af33cc // indirect
	github.com/distribution/reference v0.6.0 // indirect
	github.com/docker/go-connections v0.5.0 // indirect
	github.com/docker/go-units v0.5.0 // indirect
	github.com/emicklei/go-restful/v3 v3.12.2 // indirect
	github.com/evanphx/json-patch v5.9.11+incompatible // indirect
	github.com/exponent-io/jsonpath v0.0.0-20210407135951-1de76d718b3f // indirect
	github.com/fatih/color v1.18.0 // indirect
	github.com/felixge/httpsnoop v1.0.4 // indirect
	github.com/fxamacker/cbor/v2 v2.9.0 // indirect
	github.com/go-errors/errors v1.5.1 // indirect
	github.com/go-gorp/gorp/v3 v3.1.0 // indirect
	github.com/go-logr/logr v1.4.3 // indirect
	github.com/go-logr/stdr v1.2.2 // indirect
	github.com/go-openapi/jsonpointer v0.21.1 // indirect
	github.com/go-openapi/jsonreference v0.21.0 // indirect
	github.com/go-openapi/swag v0.23.1 // indirect
	github.com/gobwas/glob v0.2.3 // indirect
	github.com/gogo/protobuf v1.3.2 // indirect
	github.com/golang-jwt/jwt/v5 v5.2.3 // indirect
	github.com/google/btree v1.1.3 // indirect
	github.com/google/gnostic-models v0.7.0 // indirect
	github.com/google/go-cmp v0.7.0 // indirect
	github.com/google/uuid v1.6.0 // indirect
	github.com/gookit/color v1.5.4 // indirect
	github.com/gorilla/websocket v1.5.4-0.20250319132907-e064f32e3674 // indirect
	github.com/gosuri/uitable v0.0.4 // indirect
	github.com/gregjones/httpcache v0.0.0-20190611155906-901d90724c79 // indirect
	github.com/hashicorp/errwrap v1.1.0 // indirect
	github.com/hashicorp/go-multierror v1.1.1 // indirect
	github.com/hashicorp/go-version v1.7.0 // indirect
	github.com/huandu/xstrings v1.5.0 // indirect
	github.com/inconshreveable/mousetrap v1.1.0 // indirect
	github.com/jmespath/go-jmespath v0.4.0 // indirect
	github.com/jmoiron/sqlx v1.4.0 // indirect
	github.com/josharian/intern v1.0.0 // indirect
	github.com/json-iterator/go v1.1.12 // indirect
	github.com/klauspost/compress v1.18.0 // indirect
	github.com/kylelemons/godebug v1.1.0 // indirect
	github.com/lann/builder v0.0.0-20180802200727-47ae307949d0 // indirect
	github.com/lann/ps v0.0.0-20150810152359-62de8c46ede0 // indirect
	github.com/lib/pq v1.10.9 // indirect
	github.com/liggitt/tabwriter v0.0.0-20181228230101-89fcab3d43de // indirect
	github.com/lithammer/fuzzysearch v1.1.8 // indirect
	github.com/mailru/easyjson v0.9.0 // indirect
	github.com/mattn/go-colorable v0.1.14 // indirect
	github.com/mattn/go-isatty v0.0.20 // indirect
	github.com/mattn/go-runewidth v0.0.16 // indirect
	github.com/mitchellh/copystructure v1.2.0 // indirect
	github.com/mitchellh/go-wordwrap v1.0.1 // indirect
	github.com/mitchellh/reflectwalk v1.0.2 // indirect
	github.com/moby/docker-image-spec v1.3.1 // indirect
	github.com/moby/spdystream v0.5.0 // indirect
	github.com/moby/sys/atomicwriter v0.1.0 // indirect
	github.com/moby/term v0.5.2 // indirect
	github.com/modern-go/concurrent v0.0.0-20180306012644-bacd9c7ef1dd // indirect
	github.com/modern-go/reflect2 v1.0.2 // indirect
	github.com/monochromegane/go-gitignore v0.0.0-20200626010858-205db1a8cc00 // indirect
	github.com/morikuni/aec v1.0.0 // indirect
	github.com/munnerz/goautoneg v0.0.0-20191010083416-a7dc8b61c822 // indirect
	github.com/mxk/go-flowrate v0.0.0-20140419014527-cca7078d478f // indirect
	github.com/opencontainers/go-digest v1.0.0 // indirect
	github.com/opencontainers/image-spec v1.1.1 // indirect
	github.com/peterbourgon/diskv v2.0.1+incompatible // indirect
	github.com/pkg/browser v0.0.0-20240102092130-5ac0b6a4141c // indirect
	github.com/pkg/errors v0.9.1 // indirect
	github.com/rivo/uniseg v0.4.7 // indirect
	github.com/rubenv/sql-migrate v1.8.0 // indirect
	github.com/russross/blackfriday/v2 v2.1.0 // indirect
	github.com/shopspring/decimal v1.4.0 // indirect
	github.com/sirupsen/logrus v1.9.3 // indirect
	github.com/spf13/cast v1.9.2 // indirect
	github.com/spf13/pflag v1.0.6 // indirect
	github.com/x448/float16 v0.8.4 // indirect
	github.com/xeipuuv/gojsonpointer v0.0.0-20190905194746-02993c407bfb // indirect
	github.com/xeipuuv/gojsonreference v0.0.0-20180127040603-bd5ef7bd5415 // indirect
	github.com/xeipuuv/gojsonschema v1.2.0 // indirect
	github.com/xlab/treeprint v1.2.0 // indirect
	github.com/xo/terminfo v0.0.0-20220910002029-abceb7e1c41e // indirect
	github.com/zclconf/go-cty v1.16.3 // indirect
	go.opentelemetry.io/auto/sdk v1.1.0 // indirect
	go.opentelemetry.io/contrib/instrumentation/net/http/otelhttp v0.62.0 // indirect
	go.opentelemetry.io/otel v1.37.0 // indirect
	go.opentelemetry.io/otel/metric v1.37.0 // indirect
	go.opentelemetry.io/otel/trace v1.37.0 // indirect
	go.yaml.in/yaml/v2 v2.4.2 // indirect
	go.yaml.in/yaml/v3 v3.0.4 // indirect
	golang.org/x/crypto v0.40.0 // indirect
	golang.org/x/exp v0.0.0-20240909161429-701f63a606c0 // indirect
	golang.org/x/net v0.42.0 // indirect
	golang.org/x/sync v0.16.0 // indirect
	golang.org/x/sys v0.34.0 // indirect
	golang.org/x/term v0.33.0 // indirect
	golang.org/x/text v0.27.0 // indirect
	golang.org/x/time v0.12.0 // indirect
	google.golang.org/genproto/googleapis/rpc v0.0.0-20250707201910-8d1bb00bc6a7 // indirect
	google.golang.org/grpc v1.73.0 // indirect
	google.golang.org/protobuf v1.36.6 // indirect
	gopkg.in/evanphx/json-patch.v4 v4.12.0 // indirect
	gopkg.in/inf.v0 v0.9.1 // indirect
	gotest.tools/v3 v3.5.2 // indirect
	k8s.io/apiextensions-apiserver v0.33.2 // indirect
	k8s.io/apiserver v0.33.2 // indirect
	k8s.io/cli-runtime v0.33.2 // indirect
	k8s.io/component-base v0.33.2 // indirect
	k8s.io/klog/v2 v2.130.1 // indirect
<<<<<<< HEAD
	k8s.io/kube-openapi v0.0.0-20250710124328-f3f2b991d03b // indirect
	k8s.io/kubectl v0.33.2 // indirect
	k8s.io/utils v0.0.0-20250604170112-4c0f3b243397 // indirect
=======
	k8s.io/kube-openapi v0.0.0-20250318190949-c8a335a9a2ff // indirect
	k8s.io/kubectl v0.33.2 // indirect
	k8s.io/utils v0.0.0-20241104100929-3ea5e8cea738 // indirect
>>>>>>> 23f52b3e
	oras.land/oras-go/v2 v2.6.0 // indirect
	sigs.k8s.io/json v0.0.0-20241014173422-cfa47c3a1cc8 // indirect
	sigs.k8s.io/kustomize/api v0.20.0 // indirect
	sigs.k8s.io/kustomize/kyaml v0.20.0 // indirect
	sigs.k8s.io/randfill v1.0.0 // indirect
	sigs.k8s.io/structured-merge-diff/v4 v4.7.0 // indirect
	sigs.k8s.io/structured-merge-diff/v6 v6.2.0 // indirect
	sigs.k8s.io/yaml v1.5.0 // indirect
)<|MERGE_RESOLUTION|>--- conflicted
+++ resolved
@@ -13,19 +13,11 @@
 	github.com/spf13/cobra v1.9.1
 	golang.org/x/oauth2 v0.30.0
 	gopkg.in/yaml.v2 v2.4.0
-<<<<<<< HEAD
 	gopkg.in/yaml.v3 v3.0.1
 	helm.sh/helm/v3 v3.18.4
 	k8s.io/api v0.33.2
 	k8s.io/apimachinery v0.33.2
 	k8s.io/client-go v0.33.2
-=======
-	helm.sh/helm/v3 v3.18.4
-	k8s.io/api v0.33.3
-	k8s.io/apimachinery v0.33.3
-	k8s.io/client-go v0.33.3
->>>>>>> 23f52b3e
-)
 
 require (
 	atomicgo.dev/cursor v0.2.0 // indirect
@@ -164,15 +156,9 @@
 	k8s.io/cli-runtime v0.33.2 // indirect
 	k8s.io/component-base v0.33.2 // indirect
 	k8s.io/klog/v2 v2.130.1 // indirect
-<<<<<<< HEAD
 	k8s.io/kube-openapi v0.0.0-20250710124328-f3f2b991d03b // indirect
 	k8s.io/kubectl v0.33.2 // indirect
 	k8s.io/utils v0.0.0-20250604170112-4c0f3b243397 // indirect
-=======
-	k8s.io/kube-openapi v0.0.0-20250318190949-c8a335a9a2ff // indirect
-	k8s.io/kubectl v0.33.2 // indirect
-	k8s.io/utils v0.0.0-20241104100929-3ea5e8cea738 // indirect
->>>>>>> 23f52b3e
 	oras.land/oras-go/v2 v2.6.0 // indirect
 	sigs.k8s.io/json v0.0.0-20241014173422-cfa47c3a1cc8 // indirect
 	sigs.k8s.io/kustomize/api v0.20.0 // indirect
