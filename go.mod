--- conflicted
+++ resolved
@@ -15,13 +15,8 @@
 	golang.org/x/oauth2 v0.33.0
 	gopkg.in/yaml.v2 v2.4.0
 	gopkg.in/yaml.v3 v3.0.1
-<<<<<<< HEAD
 	helm.sh/helm/v3 v3.19.2
 	k8s.io/api v0.34.2
-=======
-	helm.sh/helm/v3 v3.19.1
-	k8s.io/api v0.34.1
->>>>>>> a7952ade
 	k8s.io/apimachinery v0.34.2
 	k8s.io/client-go v0.34.2
 )
